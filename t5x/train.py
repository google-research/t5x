--- conflicted
+++ resolved
@@ -804,10 +804,7 @@
     # gin_utils.run(main).
     tf.config.experimental.set_visible_devices([], 'GPU')
 
-<<<<<<< HEAD
-
-=======
->>>>>>> fc7d3e7e
+
     if FLAGS.multiprocess_gpu:
       logging.info(
           'Initializing distributed system for multi-host GPU:\n'
